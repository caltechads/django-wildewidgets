[project]
name = "django-wildewidgets"
<<<<<<< HEAD
version = "1.0.3"
=======
version = "1.0.4"
>>>>>>> 9c048d89
description = """django-wildewidgets is a Django design library providing several tools for
building full-featured, widget-based web applications with a standard,
consistent design, based on Bootstrap."""
readme = "README.md"
requires-python = ">=3.7"
authors = [
    {name = "Caltech IMSS ADS", email = "imss-ads-staff@caltech.edu"}
]
keywords = ["design", "widget", "django"]
classifiers = [
    "Development Status :: 4 - Beta",
    "Intended Audience :: Developers",
    "Operating System :: OS Independent",
    "Programming Language :: Python",
    "Programming Language :: Python :: 3",
    "Programming Language :: Python :: 3.7",
    "Programming Language :: Python :: 3.8",
    "Programming Language :: Python :: 3.9",
    "Programming Language :: Python :: 3.10",
    "Programming Language :: Python :: 3.11",
    "Framework :: Django",
    "Framework :: Django :: 3.2",
    "Framework :: Django :: 4.0",
    "Framework :: Django :: 4.1",
    "Framework :: Django :: 5.1",
    "Topic :: Software Development :: User Interfaces",
]
dependencies = [
    "django-crispy-forms",
    "crispy-bootstrap5",
]

[project.urls]
Homepage = "https://github.com/caltechads/django-wildewidgets"

[build-system]
requires = ["setuptools>=61.0"]
build-backend = "setuptools.build_meta"<|MERGE_RESOLUTION|>--- conflicted
+++ resolved
@@ -1,10 +1,6 @@
 [project]
 name = "django-wildewidgets"
-<<<<<<< HEAD
-version = "1.0.3"
-=======
 version = "1.0.4"
->>>>>>> 9c048d89
 description = """django-wildewidgets is a Django design library providing several tools for
 building full-featured, widget-based web applications with a standard,
 consistent design, based on Bootstrap."""
