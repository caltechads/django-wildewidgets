--- conflicted
+++ resolved
@@ -1,10 +1,6 @@
 <div class="modal fade" id="{{modal_id}}" tabindex="-1" role="dialog" aria-labelledby="{{modal_id}}Label" aria-hidden="true">
   <div class="modal-dialog">
-<<<<<<< HEAD
-    <div class="modal-content pb-3">
-=======
     <div class="modal-content pb-2">
->>>>>>> 98aa4c44
       <div class="modal-header">
         <div class='h4' class="modal-title" id="{{modal_id}}Label">{{modal_title}}</div>
         <button type="button" class="btn-close" data-bs-dismiss="modal" aria-label="Close"></button>
