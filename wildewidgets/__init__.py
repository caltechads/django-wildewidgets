--- conflicted
+++ resolved
@@ -1,8 +1,4 @@
-<<<<<<< HEAD
-__version__ = "0.13.23"
-=======
 __version__ = "0.13.26"
->>>>>>> 98aa4c44
 
 from .widgets import *  # noqa: F403,F401
 from .menus import *  # noqa: F403,F401
