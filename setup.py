--- conflicted
+++ resolved
@@ -5,11 +5,7 @@
 
 setup(
     name='django-wildewidgets',
-<<<<<<< HEAD
-    version="1.0.3",
-=======
     version="1.0.4",
->>>>>>> 9c048d89
     packages=find_packages(exclude=['bin']),
     include_package_data=True,
     description='django-wildewidgets is a Django design library providing several tools for '
