<<<<<<< HEAD
VERSION = 1.0.3
=======
VERSION = 1.0.4
>>>>>>> 9c048d89

PACKAGE = wildewidgets_demo

.PHONY: clean dist build force-build tag dev dev-detached devup devdown logall log exec restart docker-clean docker-destroy-db docker-destroy list  package
#======================================================================

clean:
	rm -rf *.tar.gz dist *.egg-info *.rpm
	find . -name "*.pyc" -exec rm '{}' ';'

dist: clean
	@python setup.py sdist

package:
	(cd ..; python setup.py sdist)
	cp ../dist/django-wildewidgets-${VERSION}.tar.gz django-wildewidgets.tar.gz

build:
	docker build -t ${PACKAGE}:${VERSION} .
	docker tag ${PACKAGE}:${VERSION} ${PACKAGE}:latest
	docker image prune -f

force-build: package
	docker build --no-cache -t ${PACKAGE}:${VERSION} .
	docker tag ${PACKAGE}:${VERSION} ${PACKAGE}:latest
	docker image prune -f

dev:
	docker-compose -f docker-compose.yml up

dev-detached:
	docker-compose -f docker-compose.yml up -d

down: devdown

devup:
	docker-compose -f docker-compose.yml up -d

devdown:
	docker-compose down

logall:
	docker-compose logs -f

log:
	docker logs -f wildewidgets_demo

exec:
	docker exec -it wildewidgets_demo /bin/bash

docker-clean:
	docker stop $(shell docker ps -a -q)
	docker rm $(shell docker ps -a -q)

docker-destroy-db: docker-clean
	docker volume rm wildewidgets_demo_data


.PHONY: list
list:
	@$(MAKE) -pRrq -f $(lastword $(MAKEFILE_LIST)) : 2>/dev/null | awk -v RS= -F: '/^# File/,/^# Finished Make data base/ {if ($$1 !~ "^[#.]") {print $$1}}' | sort | egrep -v -e '^[^[:alnum:]]' -e '^$@$$' | xargs<|MERGE_RESOLUTION|>--- conflicted
+++ resolved
@@ -1,8 +1,4 @@
-<<<<<<< HEAD
-VERSION = 1.0.3
-=======
 VERSION = 1.0.4
->>>>>>> 9c048d89
 
 PACKAGE = wildewidgets_demo
 
