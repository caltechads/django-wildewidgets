#!/usr/bin/env python
from setuptools import setup, find_packages

setup(
    name="demo",
<<<<<<< HEAD
    version="1.0.3",
=======
    version="1.0.4",
>>>>>>> 9c048d89
    description="",
    author="Caltech IMSS ADS",
    author_email="imss-ads-staff@caltech.edu",
    packages=find_packages(exclude=["*.tests", "*.tests.*", "tests.*", "tests", "htmlcov"])
)<|MERGE_RESOLUTION|>--- conflicted
+++ resolved
@@ -3,11 +3,7 @@
 
 setup(
     name="demo",
-<<<<<<< HEAD
-    version="1.0.3",
-=======
     version="1.0.4",
->>>>>>> 9c048d89
     description="",
     author="Caltech IMSS ADS",
     author_email="imss-ads-staff@caltech.edu",
