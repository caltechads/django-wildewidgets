--- conflicted
+++ resolved
@@ -1,9 +1,5 @@
 [bumpversion]
-<<<<<<< HEAD
-current_version = 1.0.3
-=======
 current_version = 1.0.4
->>>>>>> 9c048d89
 commit = True
 tag = True
 tag_name = {new_version}
