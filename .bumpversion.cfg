--- conflicted
+++ resolved
@@ -1,9 +1,5 @@
 [bumpversion]
-<<<<<<< HEAD
-current_version = 0.13.23
-=======
 current_version = 0.13.26
->>>>>>> 98aa4c44
 commit = True
 tag = True
 tag_name = {new_version}
