# Configuration file for the Sphinx documentation builder.
#
# This file only contains a selection of the most common options. For a full
# list see the documentation:
# https://www.sphinx-doc.org/en/master/usage/configuration.html

# -- Path setup --------------------------------------------------------------

# If extensions (or modules to document with autodoc) are in another directory,
# add these directories to sys.path here. If the directory is relative to the
# documentation root, use os.path.abspath to make it absolute, like shown here.
#
# import os
# import sys
# sys.path.insert(0, os.path.abspath('.'))
# import sphinx_rtd_theme

import django
import os
import sys
sys.path.insert(0, os.path.abspath('../demo'))
os.environ['DJANGO_SETTINGS_MODULE'] = 'demo.settings'
django.setup()



# -- Project information -----------------------------------------------------

# the master toctree document
master_doc = "index"

project = 'django-wildewidgets'
copyright = '2023, California Institute of Technology'   # pylint: disable=redefined-builtin
author = 'Glenn Bach, Chris Malek'

from typing import List, Dict, Tuple, Optional


# The full version, including alpha/beta/rc tags
<<<<<<< HEAD
release = '1.0.3'
=======
release = '1.0.4'
>>>>>>> 9c048d89


# -- General configuration ---------------------------------------------------

# Add any Sphinx extension module names here, as strings. They can be
# extensions coming with Sphinx (named 'sphinx.ext.*') or your custom
# ones.
extensions = [
    'sphinx.ext.napoleon',
    'sphinx.ext.autodoc',
    'sphinx.ext.viewcode',
    'sphinxcontrib.images',
    'sphinx.ext.intersphinx',
]


# Add any paths that contain templates here, relative to this directory.
templates_path = ['_templates']

# List of patterns, relative to source directory, that match files and
# directories to ignore when looking for source files.
# This pattern also affects html_static_path and html_extra_path.
exclude_patterns = ['_build', 'Thumbs.db', '.DS_Store']

add_function_parentheses: bool = False
add_module_names: bool = False

autodoc_member_order = 'groupwise'

# Make Sphinx not expand all our Type Aliases
autodoc_type_aliases = {}

# the locations and names of other projects that should be linked to this one
intersphinx_mapping: Dict[str, Tuple[str, Optional[str]]] = {
    'python': ('https://docs.python.org/3', None),
    'django': ('http://docs.djangoproject.com/en/dev/', 'http://docs.djangoproject.com/en/dev/_objects/'),
}

# Configure the path to the Django settings module
django_settings = "demo.settings_docker"
# Include the database table names of Django models
django_show_db_tables = True

# -- Options for HTML output -------------------------------------------------

# The theme to use for HTML and HTML Help pages.  See the documentation for
# a list of builtin themes.
#
html_theme = "pydata_sphinx_theme"
# html_theme_path = [sphinx_rtd_theme.get_html_theme_path()]
html_context = {
    "display_github": True,  # Integrate github
    "github_user": "caltech-imss-ads",  # Username
    "github_repo": "django-wildewidgets",  # Repo name
    "github_version": "main",  # Version
    "conf_py_path": "/docs/",  # Path in the checkout to the docs root
}

# Theme options are theme-specific and customize the look and feel of a theme
# further.  For a list of options available for each theme, see the
# documentation.
#
html_theme_options = {
    'collapse_navigation': True,
    'navigation_depth': 3,
    "show_prev_next": False,
    "logo": {
        "image_light": "wildewidgets_logo.png",
        "image_dark": "wildewidgets_dark_mode_logo.png",
        "text": "Django-Wildewidgets",
    },
    "icon_links": [
        {
            "name": "GitHub",
            "url": "https://github.com/caltechads/django-wildewidgets",
            "icon": "fab fa-github-square",
            "type": "fontawesome",
        },
        {
            "name": "Demo",
            "url": "https://wildewidgets.caltech.edu",
            "icon": "fa fa-desktop",
            "type": "fontawesome",
        }
    ],
}
# Add any paths that contain custom static files (such as style sheets) here,
# relative to this directory. They are copied after the builtin static files,
# so a file named "default.css" will overwrite the builtin "default.css".
html_static_path = ['_static']
html_logo = "_static/wildewidgets.png"
html_favicon = "_static/favicon.ico"<|MERGE_RESOLUTION|>--- conflicted
+++ resolved
@@ -18,10 +18,10 @@
 import django
 import os
 import sys
-sys.path.insert(0, os.path.abspath('../demo'))
-os.environ['DJANGO_SETTINGS_MODULE'] = 'demo.settings'
+
+sys.path.insert(0, os.path.abspath("../demo"))
+os.environ["DJANGO_SETTINGS_MODULE"] = "demo.settings"
 django.setup()
-
 
 
 # -- Project information -----------------------------------------------------
@@ -29,19 +29,15 @@
 # the master toctree document
 master_doc = "index"
 
-project = 'django-wildewidgets'
-copyright = '2023, California Institute of Technology'   # pylint: disable=redefined-builtin
-author = 'Glenn Bach, Chris Malek'
+project = "django-wildewidgets"
+copyright = "2023, California Institute of Technology"  # pylint: disable=redefined-builtin
+author = "Glenn Bach, Chris Malek"
 
-from typing import List, Dict, Tuple, Optional
+from typing import Dict, Tuple, Optional  # noqa: E402
 
 
 # The full version, including alpha/beta/rc tags
-<<<<<<< HEAD
-release = '1.0.3'
-=======
-release = '1.0.4'
->>>>>>> 9c048d89
+release = "1.0.4"
 
 
 # -- General configuration ---------------------------------------------------
@@ -50,34 +46,37 @@
 # extensions coming with Sphinx (named 'sphinx.ext.*') or your custom
 # ones.
 extensions = [
-    'sphinx.ext.napoleon',
-    'sphinx.ext.autodoc',
-    'sphinx.ext.viewcode',
-    'sphinxcontrib.images',
-    'sphinx.ext.intersphinx',
+    "sphinx.ext.napoleon",
+    "sphinx.ext.autodoc",
+    "sphinx.ext.viewcode",
+    "sphinxcontrib.images",
+    "sphinx.ext.intersphinx",
 ]
 
 
 # Add any paths that contain templates here, relative to this directory.
-templates_path = ['_templates']
+templates_path = ["_templates"]
 
 # List of patterns, relative to source directory, that match files and
 # directories to ignore when looking for source files.
 # This pattern also affects html_static_path and html_extra_path.
-exclude_patterns = ['_build', 'Thumbs.db', '.DS_Store']
+exclude_patterns = ["_build", "Thumbs.db", ".DS_Store"]
 
 add_function_parentheses: bool = False
 add_module_names: bool = False
 
-autodoc_member_order = 'groupwise'
+autodoc_member_order = "groupwise"
 
 # Make Sphinx not expand all our Type Aliases
-autodoc_type_aliases = {}
+autodoc_type_aliases: Dict[str, str] = {}
 
 # the locations and names of other projects that should be linked to this one
 intersphinx_mapping: Dict[str, Tuple[str, Optional[str]]] = {
-    'python': ('https://docs.python.org/3', None),
-    'django': ('http://docs.djangoproject.com/en/dev/', 'http://docs.djangoproject.com/en/dev/_objects/'),
+    "python": ("https://docs.python.org/3", None),
+    "django": (
+        "http://docs.djangoproject.com/en/dev/",
+        "http://docs.djangoproject.com/en/dev/_objects/",
+    ),
 }
 
 # Configure the path to the Django settings module
@@ -105,8 +104,8 @@
 # documentation.
 #
 html_theme_options = {
-    'collapse_navigation': True,
-    'navigation_depth': 3,
+    "collapse_navigation": True,
+    "navigation_depth": 3,
     "show_prev_next": False,
     "logo": {
         "image_light": "wildewidgets_logo.png",
@@ -125,12 +124,12 @@
             "url": "https://wildewidgets.caltech.edu",
             "icon": "fa fa-desktop",
             "type": "fontawesome",
-        }
+        },
     ],
 }
 # Add any paths that contain custom static files (such as style sheets) here,
 # relative to this directory. They are copied after the builtin static files,
 # so a file named "default.css" will overwrite the builtin "default.css".
-html_static_path = ['_static']
+html_static_path = ["_static"]
 html_logo = "_static/wildewidgets.png"
 html_favicon = "_static/favicon.ico"