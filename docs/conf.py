# Configuration file for the Sphinx documentation builder.
#
# This file only contains a selection of the most common options. For a full
# list see the documentation:
# https://www.sphinx-doc.org/en/master/usage/configuration.html

# -- Path setup --------------------------------------------------------------

# If extensions (or modules to document with autodoc) are in another directory,
# add these directories to sys.path here. If the directory is relative to the
# documentation root, use os.path.abspath to make it absolute, like shown here.
#
# import os
# import sys
# sys.path.insert(0, os.path.abspath('.'))
import sphinx_rtd_theme


# -- Project information -----------------------------------------------------

project = 'django-wildewidgets'
copyright = '2021, Glenn Bach'
author = 'Glenn Bach'

# The full version, including alpha/beta/rc tags
<<<<<<< HEAD
release = '0.13.23'
=======
release = '0.13.26'
>>>>>>> 98aa4c44


# -- General configuration ---------------------------------------------------

# Add any Sphinx extension module names here, as strings. They can be
# extensions coming with Sphinx (named 'sphinx.ext.*') or your custom
# ones.
extensions = ['sphinx.ext.napoleon']

# Add any paths that contain templates here, relative to this directory.
templates_path = ['_templates']

# List of patterns, relative to source directory, that match files and
# directories to ignore when looking for source files.
# This pattern also affects html_static_path and html_extra_path.
exclude_patterns = ['_build', 'Thumbs.db', '.DS_Store']


# -- Options for HTML output -------------------------------------------------

# The theme to use for HTML and HTML Help pages.  See the documentation for
# a list of builtin themes.
#
html_theme = "sphinx_rtd_theme"
html_theme_path = [sphinx_rtd_theme.get_html_theme_path()]
html_context = {
    "display_github": True, # Integrate github
    "github_user": "caltech-imss-ads", # Username
    "github_repo": "django-wildewidgets", # Repo name
    "github_version": "master", # Version
    # "display_bitbucket": True, # Integrate Bitbucket
    # "bitbucket_user": "caltech-imss-ads", # Username
    # "bitbucket_repo": "deployfish", # Repo name
    # "bitbucket_version": "master", # Version
    "conf_py_path": "/docs/", # Path in the checkout to the docs root
}

# Theme options are theme-specific and customize the look and feel of a theme
# further.  For a list of options available for each theme, see the
# documentation.
#
html_theme_options = {
    'collapse_navigation': True,
    'display_version': True,
    'navigation_depth': 3,
}
# Add any paths that contain custom static files (such as style sheets) here,
# relative to this directory. They are copied after the builtin static files,
# so a file named "default.css" will overwrite the builtin "default.css".
html_static_path = ['_static']<|MERGE_RESOLUTION|>--- conflicted
+++ resolved
@@ -19,15 +19,11 @@
 # -- Project information -----------------------------------------------------
 
 project = 'django-wildewidgets'
-copyright = '2021, Glenn Bach'
+copyright = '2021, California Institute of Technology'
 author = 'Glenn Bach'
 
 # The full version, including alpha/beta/rc tags
-<<<<<<< HEAD
-release = '0.13.23'
-=======
 release = '0.13.26'
->>>>>>> 98aa4c44
 
 
 # -- General configuration ---------------------------------------------------
